--- conflicted
+++ resolved
@@ -39,7 +39,6 @@
 // Wait ten minutes overall before Jest times the test out.
 jest.setTimeout(60 * 10000);
 
-<<<<<<< HEAD
 let driver;
 let screenshotCount = 0;
 
@@ -152,13 +151,14 @@
     // Start to join study, and confirm.
     await findAndAct(driver, By.xpath('//button[text()="Join Study"]'), e => e.click());
     await findAndAct(driver, By.xpath('//button[text()="Accept & Enroll"]'), e => e.click());
-=======
+  });
+    
   it("fails to sign up for a new email account with invalid info", async function () {
     const installExtension = false;
     for (const webDriver of [getChromeDriver, getFirefoxDriver]) {
       const driver = await webDriver(headlessMode, installExtension);
       drivers.push(driver);
->>>>>>> 5190d6a2
+
 
     if (loadExtension) {
       // FIXME need to load Chrome-compatible study metadata into firestore.
