# Use the latest 2.1 version of CircleCI pipeline process engine.
# See: https://circleci.com/docs/2.0/configuration-reference
version: 2.1

orbs:
  # The Node.js orb contains a set of prepackaged CircleCI configuration you can utilize
  # Orbs reduce the amount of configuration required for common tasks.
  # See the orb documentation here: https://circleci.com/developer/orbs/orb/circleci/node
  node: circleci/node@4.7.0

jobs:
  # Below is the definition of your job to build and test your app, you can rename and customize it as you want.
  build-and-test:
    # These next lines define a Docker executor: https://circleci.com/docs/2.0/executor-types/
    # You can specify an image from Dockerhub or use one of our Convenience Images from CircleCI's Developer Hub.
    # A list of available CircleCI Docker Convenience Images are available here: https://circleci.com/developer/images/image/cimg/node
    docker:
      - image: cimg/openjdk:16.0.2-node
    # Then run your tests!
    # CircleCI will report the results back to your VCS provider.
    steps:
      # Checkout the code as the first step.
      - checkout
      # Next, the node orb's install-packages step will install the dependencies from a package.json.
      # The orb install-packages step will also automatically cache them for faster future runs.
      - node/install-packages
      # If you are using yarn instead npm, remove the line above and uncomment the two lines below.
      # - node/install-packages:
      #     pkg-manager: yarn
      - run:
          name: Run build
          command: npm run build
      - persist_to_workspace:
          root: .
          paths:
            - .
      - run:
          name: Install Nightly Firefox and dependencies for official Google Chrome package
          command: sudo add-apt-repository ppa:ubuntu-mozilla-daily/ppa && sudo apt update && sudo apt install firefox-trunk default-jre fonts-liberation libgbm1 xdg-utils
      - run:
          name: Download and install official Google Chrome package
          command: wget 'https://dl.google.com/linux/direct/google-chrome-stable_current_amd64.deb' && sudo dpkg -i google-chrome-stable_current_amd64.deb
      - run:
          name: Run tests
          command: npm run test:integration
      - store_artifacts:
          path: ./screenshots
  site-deploy:
    docker:
      - image: cimg/node:15.1
    steps:
      - attach_workspace:
          at: .
      - run:
          name: Create Service Account key JSON
          command: echo $GSA_KEY > "$HOME"/gcloud.json
      - run:
          name: Firebase Deploy
<<<<<<< HEAD
          command: ./node_modules/.bin/firebase deploy --only hosting,functions --token "$FIREBASE_TOKEN"
=======
          command: GOOGLE_APPLICATION_CREDENTIALS="$HOME"/gcloud.json ./node_modules/.bin/firebase deploy --only hosting
>>>>>>> 74c25c49
workflows:
  # Below is the definition of your workflow.
  # Inside the workflow, you provide the jobs you want to run, e.g this workflow runs the build-and-test job above.
  # CircleCI will run this workflow on every commit.
  # For more details on extending your workflow, see the configuration docs: https://circleci.com/docs/2.0/configuration-reference/#workflows
  build:
    jobs:
      - build-and-test
      # For running simple node tests, you could optionally use the node/test job from the orb to replicate and replace the job above in fewer lines.
      # - node/test
      - site-deploy:
          requires:
            - build-and-test
          filters:
            branches:
              only: master<|MERGE_RESOLUTION|>--- conflicted
+++ resolved
@@ -56,11 +56,7 @@
           command: echo $GSA_KEY > "$HOME"/gcloud.json
       - run:
           name: Firebase Deploy
-<<<<<<< HEAD
-          command: ./node_modules/.bin/firebase deploy --only hosting,functions --token "$FIREBASE_TOKEN"
-=======
           command: GOOGLE_APPLICATION_CREDENTIALS="$HOME"/gcloud.json ./node_modules/.bin/firebase deploy --only hosting
->>>>>>> 74c25c49
 workflows:
   # Below is the definition of your workflow.
   # Inside the workflow, you provide the jobs you want to run, e.g this workflow runs the build-and-test job above.
